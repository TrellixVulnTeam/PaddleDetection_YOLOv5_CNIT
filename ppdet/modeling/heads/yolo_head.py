# Copyright (c) 2020 PaddlePaddle Authors. All Rights Reserved.
#
# Licensed under the Apache License, Version 2.0 (the "License");
# you may not use this file except in compliance with the License.
# You may obtain a copy of the License at
#
#     http://www.apache.org/licenses/LICENSE-2.0
#
# Unless required by applicable law or agreed to in writing, software
# distributed under the License is distributed on an "AS IS" BASIS,
# WITHOUT WARRANTIES OR CONDITIONS OF ANY KIND, either express or implied.
# See the License for the specific language governing permissions and
# limitations under the License.

import paddle
import paddle.nn as nn
import paddle.nn.functional as F
from paddle import ParamAttr
from paddle.regularizer import L2Decay
from ppdet.core.workspace import register

import math
import numpy as np
from ..initializer import bias_init_with_prob, constant_
from ..backbones.csp_darknet import BaseConv, DWConv
from ..losses import IouLoss
from ppdet.modeling.assigners.simota_assigner import SimOTAAssigner
from ppdet.modeling.bbox_utils import bbox_overlaps
from ppdet.modeling.layers import MultiClassNMS

__all__ = ['YOLOv3Head', 'YOLOXHead', 'YOLOv5Head']


def _de_sigmoid(x, eps=1e-7):
    x = paddle.clip(x, eps, 1. / eps)
    x = paddle.clip(1. / x - 1., eps, 1. / eps)
    x = -paddle.log(x)
    return x


@register
class YOLOv3Head(nn.Layer):
    __shared__ = ['num_classes', 'data_format']
    __inject__ = ['loss']

    def __init__(self,
                 in_channels=[1024, 512, 256],
                 anchors=[[10, 13], [16, 30], [33, 23], [30, 61], [62, 45],
                          [59, 119], [116, 90], [156, 198], [373, 326]],
                 anchor_masks=[[6, 7, 8], [3, 4, 5], [0, 1, 2]],
                 num_classes=80,
                 loss='YOLOv3Loss',
                 iou_aware=False,
                 iou_aware_factor=0.4,
                 data_format='NCHW'):
        """
        Head for YOLOv3 network

        Args:
            num_classes (int): number of foreground classes
            anchors (list): anchors
            anchor_masks (list): anchor masks
            loss (object): YOLOv3Loss instance
            iou_aware (bool): whether to use iou_aware
            iou_aware_factor (float): iou aware factor
            data_format (str): data format, NCHW or NHWC
        """
        super(YOLOv3Head, self).__init__()
        assert len(in_channels) > 0, "in_channels length should > 0"
        self.in_channels = in_channels
        self.num_classes = num_classes
        self.loss = loss

        self.iou_aware = iou_aware
        self.iou_aware_factor = iou_aware_factor

        self.parse_anchor(anchors, anchor_masks)
        self.num_outputs = len(self.anchors)
        self.data_format = data_format

        self.yolo_outputs = []
        for i in range(len(self.anchors)):

            if self.iou_aware:
                num_filters = len(self.anchors[i]) * (self.num_classes + 6)
            else:
                num_filters = len(self.anchors[i]) * (self.num_classes + 5)
            name = 'yolo_output.{}'.format(i)
            conv = nn.Conv2D(
                in_channels=self.in_channels[i],
                out_channels=num_filters,
                kernel_size=1,
                stride=1,
                padding=0,
                data_format=data_format,
                bias_attr=ParamAttr(regularizer=L2Decay(0.)))
            conv.skip_quant = True
            yolo_output = self.add_sublayer(name, conv)
            self.yolo_outputs.append(yolo_output)

    def parse_anchor(self, anchors, anchor_masks):
        self.anchors = [[anchors[i] for i in mask] for mask in anchor_masks]
        self.mask_anchors = []
        anchor_num = len(anchors)
        for masks in anchor_masks:
            self.mask_anchors.append([])
            for mask in masks:
                assert mask < anchor_num, "anchor mask index overflow"
                self.mask_anchors[-1].extend(anchors[mask])

    def forward(self, feats, targets=None):
        assert len(feats) == len(self.anchors)
        yolo_outputs = []
        for i, feat in enumerate(feats):
            yolo_output = self.yolo_outputs[i](feat)
            if self.data_format == 'NHWC':
                yolo_output = paddle.transpose(yolo_output, [0, 3, 1, 2])
            yolo_outputs.append(yolo_output)

        if self.training:
            return self.loss(yolo_outputs, targets, self.anchors)
        else:
            if self.iou_aware:
                y = []
                for i, out in enumerate(yolo_outputs):
                    na = len(self.anchors[i])
                    ioup, x = out[:, 0:na, :, :], out[:, na:, :, :]
                    b, c, h, w = x.shape
                    no = c // na
                    x = x.reshape((b, na, no, h * w))
                    ioup = ioup.reshape((b, na, 1, h * w))
                    obj = x[:, :, 4:5, :]
                    ioup = F.sigmoid(ioup)
                    obj = F.sigmoid(obj)
                    obj_t = (obj**(1 - self.iou_aware_factor)) * (
                        ioup**self.iou_aware_factor)
                    obj_t = _de_sigmoid(obj_t)
                    loc_t = x[:, :, :4, :]
                    cls_t = x[:, :, 5:, :]
                    y_t = paddle.concat([loc_t, obj_t, cls_t], axis=2)
                    y_t = y_t.reshape((b, c, h, w))
                    y.append(y_t)
                return y
            else:
                return yolo_outputs

    @classmethod
    def from_config(cls, cfg, input_shape):
        return {'in_channels': [i.channels for i in input_shape], }


@register
class YOLOXHead(nn.Layer):
    __shared__ = ['num_classes', 'width_mult', 'act', 'trt', 'exclude_nms']
    __inject__ = ['assigner', 'nms']

    def __init__(self,
                 num_classes=80,
                 width_mult=1.0,
                 depthwise=False,
                 in_channels=[256, 512, 1024],
                 feat_channels=256,
                 fpn_strides=(8, 16, 32),
                 l1_epoch=285,
                 act='silu',
                 assigner=SimOTAAssigner(use_vfl=False),
                 nms='MultiClassNMS',
                 loss_weight={
                     'cls': 1.0,
                     'obj': 1.0,
                     'iou': 5.0,
                     'l1': 1.0,
                 },
                 trt=False,
                 exclude_nms=False):
        super(YOLOXHead, self).__init__()
        self._dtype = paddle.framework.get_default_dtype()
        self.num_classes = num_classes
        assert len(in_channels) > 0, "in_channels length should > 0"
        self.in_channels = in_channels
        feat_channels = int(feat_channels * width_mult)
        self.fpn_strides = fpn_strides
        self.l1_epoch = l1_epoch
        self.assigner = assigner
        self.nms = nms
        if isinstance(self.nms, MultiClassNMS) and trt:
            self.nms.trt = trt
        self.exclude_nms = exclude_nms
        self.loss_weight = loss_weight
        self.iou_loss = IouLoss(loss_weight=1.0)  # default loss_weight 2.5

        ConvBlock = DWConv if depthwise else BaseConv

        self.stem_conv = nn.LayerList()
        self.conv_cls = nn.LayerList()
        self.conv_reg = nn.LayerList()  # reg [x,y,w,h] + obj
        for in_c in self.in_channels:
            self.stem_conv.append(BaseConv(in_c, feat_channels, 1, 1, act=act))

            self.conv_cls.append(
                nn.Sequential(* [
                    ConvBlock(
                        feat_channels, feat_channels, 3, 1, act=act), ConvBlock(
                            feat_channels, feat_channels, 3, 1, act=act),
                    nn.Conv2D(
                        feat_channels,
                        self.num_classes,
                        1,
                        bias_attr=ParamAttr(regularizer=L2Decay(0.0)))
                ]))

            self.conv_reg.append(
                nn.Sequential(* [
                    ConvBlock(
                        feat_channels, feat_channels, 3, 1, act=act),
                    ConvBlock(
                        feat_channels, feat_channels, 3, 1, act=act),
                    nn.Conv2D(
                        feat_channels,
                        4 + 1,  # reg [x,y,w,h] + obj
                        1,
                        bias_attr=ParamAttr(regularizer=L2Decay(0.0)))
                ]))

        self._init_weights()

    @classmethod
    def from_config(cls, cfg, input_shape):
        return {'in_channels': [i.channels for i in input_shape], }

    def _init_weights(self):
        bias_cls = bias_init_with_prob(0.01)
        bias_reg = paddle.full([5], math.log(5.), dtype=self._dtype)
        bias_reg[:2] = 0.
        bias_reg[-1] = bias_cls
        for cls_, reg_ in zip(self.conv_cls, self.conv_reg):
            constant_(cls_[-1].weight)
            constant_(cls_[-1].bias, bias_cls)
            constant_(reg_[-1].weight)
            reg_[-1].bias.set_value(bias_reg)

    def _generate_anchor_point(self, feat_sizes, strides, offset=0.):
        anchor_points, stride_tensor = [], []
        num_anchors_list = []
        for feat_size, stride in zip(feat_sizes, strides):
            h, w = feat_size
            x = (paddle.arange(w) + offset) * stride
            y = (paddle.arange(h) + offset) * stride
            y, x = paddle.meshgrid(y, x)
            anchor_points.append(paddle.stack([x, y], axis=-1).reshape([-1, 2]))
            stride_tensor.append(
                paddle.full(
                    [len(anchor_points[-1]), 1], stride, dtype=self._dtype))
            num_anchors_list.append(len(anchor_points[-1]))
        anchor_points = paddle.concat(anchor_points).astype(self._dtype)
        anchor_points.stop_gradient = True
        stride_tensor = paddle.concat(stride_tensor)
        stride_tensor.stop_gradient = True
        return anchor_points, stride_tensor, num_anchors_list

    def forward(self, feats, targets=None):
        assert len(feats) == len(self.fpn_strides), \
            "The size of feats is not equal to size of fpn_strides"

        feat_sizes = [[f.shape[-2], f.shape[-1]] for f in feats]
        cls_score_list, reg_pred_list = [], []
        obj_score_list = []
        for i, feat in enumerate(feats):
            feat = self.stem_conv[i](feat)
            cls_logit = self.conv_cls[i](feat)
            reg_pred = self.conv_reg[i](feat)
            # cls prediction
            cls_score = F.sigmoid(cls_logit)
            cls_score_list.append(cls_score.flatten(2).transpose([0, 2, 1]))
            # reg prediction
            reg_xywh, obj_logit = paddle.split(reg_pred, [4, 1], axis=1)
            reg_xywh = reg_xywh.flatten(2).transpose([0, 2, 1])
            reg_pred_list.append(reg_xywh)
            # obj prediction
            obj_score = F.sigmoid(obj_logit)
            obj_score_list.append(obj_score.flatten(2).transpose([0, 2, 1]))

        cls_score_list = paddle.concat(cls_score_list, axis=1)
        reg_pred_list = paddle.concat(reg_pred_list, axis=1)
        obj_score_list = paddle.concat(obj_score_list, axis=1)

        # bbox decode
        anchor_points, stride_tensor, _ =\
            self._generate_anchor_point(feat_sizes, self.fpn_strides)
        reg_xy, reg_wh = paddle.split(reg_pred_list, 2, axis=-1)
        reg_xy += (anchor_points / stride_tensor)
        reg_wh = paddle.exp(reg_wh) * 0.5
        bbox_pred_list = paddle.concat(
            [reg_xy - reg_wh, reg_xy + reg_wh], axis=-1)

        if self.training:
            anchor_points, stride_tensor, num_anchors_list =\
                self._generate_anchor_point(feat_sizes, self.fpn_strides, 0.5)
            yolox_losses = self.get_loss([
                cls_score_list, bbox_pred_list, obj_score_list, anchor_points,
                stride_tensor, num_anchors_list
            ], targets)
            return yolox_losses
        else:
            pred_scores = (cls_score_list * obj_score_list).sqrt()
            return pred_scores, bbox_pred_list, stride_tensor

    def get_loss(self, head_outs, targets):
        pred_cls, pred_bboxes, pred_obj,\
        anchor_points, stride_tensor, num_anchors_list = head_outs
        gt_labels = targets['gt_class']
        gt_bboxes = targets['gt_bbox']
        pred_scores = (pred_cls * pred_obj).sqrt()
        # label assignment
        center_and_strides = paddle.concat(
            [anchor_points, stride_tensor, stride_tensor], axis=-1)
        pos_num_list, label_list, bbox_target_list = [], [], []
        for pred_score, pred_bbox, gt_box, gt_label in zip(
                pred_scores.detach(),
                pred_bboxes.detach() * stride_tensor, gt_bboxes, gt_labels):
            pos_num, label, _, bbox_target = self.assigner(
                pred_score, center_and_strides, pred_bbox, gt_box, gt_label)
            pos_num_list.append(pos_num)
            label_list.append(label)
            bbox_target_list.append(bbox_target)
        labels = paddle.to_tensor(np.stack(label_list, axis=0))
        bbox_targets = paddle.to_tensor(np.stack(bbox_target_list, axis=0))
        bbox_targets /= stride_tensor  # rescale bbox

        # 1. obj score loss
        mask_positive = (labels != self.num_classes)
        loss_obj = F.binary_cross_entropy(
            pred_obj,
            mask_positive.astype(pred_obj.dtype).unsqueeze(-1),
            reduction='sum')

        num_pos = sum(pos_num_list)

        if num_pos > 0:
            num_pos = paddle.to_tensor(num_pos, dtype=self._dtype).clip(min=1)
            loss_obj /= num_pos

            # 2. iou loss
            bbox_mask = mask_positive.unsqueeze(-1).tile([1, 1, 4])
            pred_bboxes_pos = paddle.masked_select(pred_bboxes,
                                                   bbox_mask).reshape([-1, 4])
            assigned_bboxes_pos = paddle.masked_select(
                bbox_targets, bbox_mask).reshape([-1, 4])
            bbox_iou = bbox_overlaps(pred_bboxes_pos, assigned_bboxes_pos)
            bbox_iou = paddle.diag(bbox_iou)

            loss_iou = self.iou_loss(
                pred_bboxes_pos.split(
                    4, axis=-1),
                assigned_bboxes_pos.split(
                    4, axis=-1))
            loss_iou = loss_iou.sum() / num_pos

            # 3. cls loss
            cls_mask = mask_positive.unsqueeze(-1).tile(
                [1, 1, self.num_classes])
            pred_cls_pos = paddle.masked_select(
                pred_cls, cls_mask).reshape([-1, self.num_classes])
            assigned_cls_pos = paddle.masked_select(labels, mask_positive)
            assigned_cls_pos = F.one_hot(assigned_cls_pos,
                                         self.num_classes + 1)[..., :-1]
            assigned_cls_pos *= bbox_iou.unsqueeze(-1)
            loss_cls = F.binary_cross_entropy(
                pred_cls_pos, assigned_cls_pos, reduction='sum')
            loss_cls /= num_pos

            # 4. l1 loss
            if targets['epoch_id'] >= self.l1_epoch:
                loss_l1 = F.l1_loss(
                    pred_bboxes_pos, assigned_bboxes_pos, reduction='sum')
                loss_l1 /= num_pos
            else:
                loss_l1 = paddle.zeros([1])
                loss_l1.stop_gradient = False
        else:
            loss_cls = paddle.zeros([1])
            loss_iou = paddle.zeros([1])
            loss_l1 = paddle.zeros([1])
            loss_cls.stop_gradient = False
            loss_iou.stop_gradient = False
            loss_l1.stop_gradient = False

        loss = self.loss_weight['obj'] * loss_obj + \
               self.loss_weight['cls'] * loss_cls + \
               self.loss_weight['iou'] * loss_iou

        if targets['epoch_id'] >= self.l1_epoch:
            loss += (self.loss_weight['l1'] * loss_l1)

        yolox_losses = {
            'loss': loss,
            'loss_cls': loss_cls,
            'loss_obj': loss_obj,
            'loss_iou': loss_iou,
            'loss_l1': loss_l1,
        }
        return yolox_losses

    def post_process(self, head_outs, img_shape, scale_factor):
        pred_scores, pred_bboxes, stride_tensor = head_outs
        pred_scores = pred_scores.transpose([0, 2, 1])
        pred_bboxes *= stride_tensor
        # scale bbox to origin image
        scale_factor = scale_factor.flip(-1).tile([1, 2]).unsqueeze(1)
        pred_bboxes /= scale_factor
<<<<<<< HEAD
        bbox_pred, bbox_num, _ = self.nms(pred_bboxes, pred_scores)
        return bbox_pred, bbox_num


@register
class YOLOv5Head(nn.Layer):
    __shared__ = ['num_classes', 'data_format', 'trt', 'exclude_nms']
    __inject__ = ['loss', 'nms']

    def __init__(self,
                 num_classes=80,
                 in_channels=[256, 512, 1024],
                 anchors=[[10, 13], [16, 30], [33, 23], [30, 61], [62, 45],
                          [59, 119], [116, 90], [156, 198], [373, 326]],
                 anchor_masks=[[0, 1, 2], [3, 4, 5], [6, 7, 8]],
                 stride=[8, 16, 32],
                 loss='YOLOv5Loss',
                 data_format='NCHW',
                 nms='MultiClassNMS',
                 trt=False,
                 exclude_nms=False):
        """
        Head for YOLOv5

        Args:
            num_classes (int): number of foreground classes
            in_channels (int): channels of input features
            anchors (list): anchors
            anchor_masks (list): anchor masks
            stride (list): strides
            loss (object): YOLOv5Loss instance
            data_format (str): nms format, NCHW or NHWC
            loss (object): YOLOv5Loss instance
        """
        super(YOLOv5Head, self).__init__()
        assert len(in_channels) > 0, "in_channels length should > 0"
        self.num_classes = num_classes
        self.in_channels = in_channels

        self.parse_anchor(anchors, anchor_masks)
        self.anchors = paddle.to_tensor(self.anchors, dtype='float32')
        self.anchor_levels = len(self.anchors)

        self.stride = stride
        self.loss = loss
        self.data_format = data_format
        self.nms = nms
        if isinstance(self.nms, MultiClassNMS) and trt:
            self.nms.trt = trt
        self.exclude_nms = exclude_nms

        self.num_anchor = len(self.anchors[0])  # self.na
        self.num_out_ch = self.num_classes + 5  # self.no

        self.yolo_outputs = []
        for i in range(len(self.anchors)):
            num_filters = self.num_anchor * self.num_out_ch
            name = 'yolo_output.{}'.format(i)
            conv = nn.Conv2D(
                in_channels=self.in_channels[i],
                out_channels=num_filters,
                kernel_size=1,
                stride=1,
                padding=0,
                data_format=data_format,
                bias_attr=ParamAttr(regularizer=L2Decay(0.)))
            conv.skip_quant = True
            yolo_output = self.add_sublayer(name, conv)
            self.yolo_outputs.append(yolo_output)

        self._initialize_biases()

    def _initialize_biases(self):
        # initialize biases into Detect()
        # https://arxiv.org/abs/1708.02002 section 3.3
        import math
        for i, conv in enumerate(self.yolo_outputs):
            b = conv.bias.numpy().reshape([3, -1])
            b[:, 4] += math.log(8 / (640 / self.stride[i])**2)
            b[:, 5:] += math.log(0.6 / (self.num_classes - 0.999999))
            conv.bias.set_value(b.reshape([-1]))

    def parse_anchor(self, anchors, anchor_masks):
        self.anchors = [[anchors[i] for i in mask] for mask in anchor_masks]
        self.mask_anchors = []
        anchor_num = len(anchors)
        for masks in anchor_masks:
            self.mask_anchors.append([])
            for mask in masks:
                assert mask < anchor_num, "anchor mask index overflow"
                self.mask_anchors[-1].extend(anchors[mask])

    def forward(self, feats, targets=None):
        assert len(feats) == len(self.anchors)
        yolo_outputs = []
        for i, feat in enumerate(feats):
            yolo_output = self.yolo_outputs[i](feat)
            if self.data_format == 'NHWC':
                yolo_output = paddle.transpose(yolo_output, [0, 3, 1, 2])
            yolo_outputs.append(yolo_output)

        if self.training:
            return self.loss(yolo_outputs, targets, self.anchors)
        else:
            return yolo_outputs

    @classmethod
    def from_config(cls, cfg, input_shape):
        return {'in_channels': [i.channels for i in input_shape], }

    def post_process(self, head_outs, img_shape, scale_factor):
        bbox_list, score_list = [], []
        for i, head_out in enumerate(head_outs):
            bs, _, ny, nx = head_out.shape
            head_out = head_out.reshape(
                [bs, self.num_anchor, self.num_out_ch, ny, nx]).transpose(
                    [0, 1, 3, 4, 2])
            # head_out.shape [bs, self.num_anchor, ny, nx, self.num_out_ch]

            bbox, score = self.postprocessing_by_level(head_out, self.stride[i],
                                                       self.anchors[i], ny, nx)
            bbox = bbox.reshape([bs, self.num_anchor * ny * nx, 4])
            score = score.reshape(
                [bs, self.num_anchor * ny * nx, self.num_classes]).transpose(
                    [0, 2, 1])
            bbox_list.append(bbox)
            score_list.append(score)
        pred_bboxes = paddle.concat(bbox_list, axis=1)
        pred_scores = paddle.concat(score_list, axis=-1)
        scale_factor = scale_factor.flip(-1).tile([1, 2]).unsqueeze(1)
        pred_bboxes /= scale_factor

=======
>>>>>>> 9d0c8dbd
        if self.exclude_nms:
            # `exclude_nms=True` just use in benchmark
            return pred_bboxes.sum(), pred_scores.sum()
        else:
            bbox_pred, bbox_num, _ = self.nms(pred_bboxes, pred_scores)
<<<<<<< HEAD
            return bbox_pred, bbox_num

    def postprocessing_by_level(self, head_out, stride, anchor, ny, nx):
        grid, anchor_grid = self.make_grid(nx, ny, anchor)
        out = F.sigmoid(head_out)
        xy = (out[..., 0:2] * 2. - 0.5 + grid) * stride
        wh = (out[..., 2:4] * 2)**2 * anchor_grid
        lt_xy = (xy - wh / 2.)
        rb_xy = (xy + wh / 2.)
        bboxes = paddle.concat((lt_xy, rb_xy), axis=-1)
        scores = out[..., 5:] * out[..., 4].unsqueeze(-1)
        return bboxes, scores

    def make_grid(self, nx, ny, anchor):
        yv, xv = paddle.meshgrid([paddle.arange(ny), paddle.arange(nx)])
        grid = paddle.stack(
            (xv, yv), axis=2).expand([1, self.num_anchor, ny, nx, 2])
        anchor_grid = anchor.reshape([1, self.num_anchor, 1, 1, 2]).expand(
            (1, self.num_anchor, ny, nx, 2))
        return grid, anchor_grid
=======
            return bbox_pred, bbox_num
>>>>>>> 9d0c8dbd
<|MERGE_RESOLUTION|>--- conflicted
+++ resolved
@@ -408,9 +408,14 @@
         # scale bbox to origin image
         scale_factor = scale_factor.flip(-1).tile([1, 2]).unsqueeze(1)
         pred_bboxes /= scale_factor
-<<<<<<< HEAD
         bbox_pred, bbox_num, _ = self.nms(pred_bboxes, pred_scores)
-        return bbox_pred, bbox_num
+
+        if self.exclude_nms:
+            # `exclude_nms=True` just use in benchmark
+            return pred_bboxes.sum(), pred_scores.sum()
+        else:
+            bbox_pred, bbox_num, _ = self.nms(pred_bboxes, pred_scores)
+            return bbox_pred, bbox_num
 
 
 @register
@@ -519,6 +524,25 @@
     def from_config(cls, cfg, input_shape):
         return {'in_channels': [i.channels for i in input_shape], }
 
+    def make_grid(self, nx, ny, anchor):
+        yv, xv = paddle.meshgrid([paddle.arange(ny), paddle.arange(nx)])
+        grid = paddle.stack(
+            (xv, yv), axis=2).expand([1, self.num_anchor, ny, nx, 2])
+        anchor_grid = anchor.reshape([1, self.num_anchor, 1, 1, 2]).expand(
+            (1, self.num_anchor, ny, nx, 2))
+        return grid, anchor_grid
+
+    def postprocessing_by_level(self, head_out, stride, anchor, ny, nx):
+        grid, anchor_grid = self.make_grid(nx, ny, anchor)
+        out = F.sigmoid(head_out)
+        xy = (out[..., 0:2] * 2. - 0.5 + grid) * stride
+        wh = (out[..., 2:4] * 2)**2 * anchor_grid
+        lt_xy = (xy - wh / 2.)
+        rb_xy = (xy + wh / 2.)
+        bboxes = paddle.concat((lt_xy, rb_xy), axis=-1)
+        scores = out[..., 5:] * out[..., 4].unsqueeze(-1)
+        return bboxes, scores
+
     def post_process(self, head_outs, img_shape, scale_factor):
         bbox_list, score_list = [], []
         for i, head_out in enumerate(head_outs):
@@ -541,34 +565,9 @@
         scale_factor = scale_factor.flip(-1).tile([1, 2]).unsqueeze(1)
         pred_bboxes /= scale_factor
 
-=======
->>>>>>> 9d0c8dbd
         if self.exclude_nms:
             # `exclude_nms=True` just use in benchmark
             return pred_bboxes.sum(), pred_scores.sum()
         else:
             bbox_pred, bbox_num, _ = self.nms(pred_bboxes, pred_scores)
-<<<<<<< HEAD
-            return bbox_pred, bbox_num
-
-    def postprocessing_by_level(self, head_out, stride, anchor, ny, nx):
-        grid, anchor_grid = self.make_grid(nx, ny, anchor)
-        out = F.sigmoid(head_out)
-        xy = (out[..., 0:2] * 2. - 0.5 + grid) * stride
-        wh = (out[..., 2:4] * 2)**2 * anchor_grid
-        lt_xy = (xy - wh / 2.)
-        rb_xy = (xy + wh / 2.)
-        bboxes = paddle.concat((lt_xy, rb_xy), axis=-1)
-        scores = out[..., 5:] * out[..., 4].unsqueeze(-1)
-        return bboxes, scores
-
-    def make_grid(self, nx, ny, anchor):
-        yv, xv = paddle.meshgrid([paddle.arange(ny), paddle.arange(nx)])
-        grid = paddle.stack(
-            (xv, yv), axis=2).expand([1, self.num_anchor, ny, nx, 2])
-        anchor_grid = anchor.reshape([1, self.num_anchor, 1, 1, 2]).expand(
-            (1, self.num_anchor, ny, nx, 2))
-        return grid, anchor_grid
-=======
-            return bbox_pred, bbox_num
->>>>>>> 9d0c8dbd
+            return bbox_pred, bbox_num