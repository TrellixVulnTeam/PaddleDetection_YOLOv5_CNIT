简体中文 | [English](README_en.md)

<div align="center">
<p align="center">
  <img src="https://user-images.githubusercontent.com/48054808/157664876-5162fa5e-bde1-40e4-9f4a-104438d11e7b.png" align="middle" width = "1000" />
</p>

**飞桨目标检测开发套件，端到端地完成从训练到部署的全流程目标检测应用。**

<<<<<<< HEAD
[![Build Status](https://travis-ci.org/PaddlePaddle/PaddleSeg.svg?branch=release/2.1)](https://travis-ci.org/PaddlePaddle/PaddleSeg)
[![License](https://img.shields.io/badge/license-Apache%202-blue.svg)](LICENSE)
[![Version](https://img.shields.io/github/release/PaddlePaddle/PaddleDetection.svg)](https://github.com/PaddlePaddle/PaddleSeg/releases)
=======
[![License](https://img.shields.io/badge/license-Apache%202-blue.svg)](LICENSE)
[![Version](https://img.shields.io/github/release/PaddlePaddle/PaddleDetection.svg)](https://github.com/PaddlePaddle/PaddleDetection/releases)
>>>>>>> 858398ce
![python version](https://img.shields.io/badge/python-3.6+-orange.svg)
![support os](https://img.shields.io/badge/os-linux%2C%20win%2C%20mac-yellow.svg)

</div>

## 产品动态 <img src="https://user-images.githubusercontent.com/48054808/157793354-6e7f381a-0aa6-4bb7-845c-9acf2ecc05c3.png" width="30"/>

<<<<<<< HEAD
- 2022.3.24：PaddleDetection发布[release/2.4版本](https://github.com/PaddlePaddle/PaddleDetection/tree/release/2.4)
	- 发布高精度云边一体SOTA目标检测模型[PP-YOLOE](config/ppyoloe)，全系列多尺度模型，满足不同硬件算力需求，可适配服务器、边缘端GPU及其他服务器端AI加速卡。
    - 发布边缘端和CPU端超轻量SOTA目标检测模型[PP-PicoDet增强版](configs/picodet),提供模型稀疏化和量化功能，便于模型加速，各类硬件无需单独开发后处理模块，降低部署门槛。
    - 发布实时行人分析工具[PP-Human](deploy/pphuman),支持行人跟踪、人流量统计、人体属性识别与摔倒检测四大能力，基于真实场景数据特殊优化，精准识别各类摔倒姿势，适应不同环境背景、光线及摄像角度。
    - 
- 2021.11.03: PaddleDetection发布[release/2.3版本](https://github.com/PaddlePaddle/PaddleDetection/tree/release/2.3)
=======
- 🔥 **2022.3.24：PaddleDetection发布[release/2.4版本](https://github.com/PaddlePaddle/PaddleDetection/tree/release/2.4)**
  
  - 发布高精度云边一体SOTA目标检测模型[PP-YOLOE](config/ppyoloe)，全系列多尺度模型，满足不同硬件算力需求，可适配服务器、边缘端GPU及其他服务器端AI加速卡。
  - 发布边缘端和CPU端超轻量SOTA目标检测模型[PP-PicoDet增强版](configs/picodet)，提供模型稀疏化和量化功能，便于模型加速，各类硬件无需单独开发后处理模块，降低部署门槛。
  - 发布实时行人分析工具[PP-Human](deploy/pphuman)，支持行人跟踪、人流量统计、人体属性识别与摔倒检测四大能力，基于真实场景数据特殊优化，精准识别各类摔倒姿势，适应不同环境背景、光线及摄像角度。

- 2021.11.03: PaddleDetection发布[release/2.3版本](https://github.com/PaddlePaddle/PaddleDetection/tree/release/2.3)
  
>>>>>>> 858398ce
  - 发布轻量级检测特色模型⚡[PP-PicoDet](configs/picodet)，0.99m的参数量可实现精度30+mAP、速度150FPS。
  
  - 发布轻量级关键点特色模型⚡[PP-TinyPose](configs/keypoint/tiny_pose)，单人场景FP16推理可达122FPS、51.8AP，具有精度高速度快、检测人数无限制、微小目标效果好的优势。
  
  - 发布实时跟踪系统[PP-Tracking](deploy/pptracking)，覆盖单、多镜头下行人、车辆、多类别跟踪，对小目标、密集型特殊优化，提供人、车流量技术解决方案。
  
  - 新增[Swin Transformer](configs/faster_rcnn)，[TOOD](configs/tood)，[GFL](configs/gfl)目标检测模型。
  
  - 发布[Sniper](configs/sniper)小目标检测优化模型，发布针对EdgeBoard优化[PP-YOLO-EB](configs/ppyolo)模型。
  
  - 新增轻量化关键点模型[Lite HRNet](configs/keypoint)关键点模型并支持Paddle Lite部署。
<<<<<<< HEAD
- 2021.08.10: PaddleDetection发布[release/2.2版本](https://github.com/PaddlePaddle/PaddleDetection/tree/release/2.2)
  - 发布Transformer检测系列模型，包括[DETR](configs/detr), [Deformable DETR](configs/deformable_detr), [Sparse RCNN](configs/sparse_rcnn)。
  - 新增Dark HRNet关键点模型和MPII数据集[关键点模型](configs/keypoint)
  - 新增[人头](configs/mot/headtracking21)、[车辆](configs/mot/vehicle)跟踪垂类模型。
- 2021.05.20: PaddleDetection发布[release/2.1版本](https://github.com/PaddlePaddle/PaddleDetection/tree/release/2.1)
=======

- 2021.08.10: PaddleDetection发布[release/2.2版本](https://github.com/PaddlePaddle/PaddleDetection/tree/release/2.2)
  
  - 发布Transformer检测系列模型，包括[DETR](configs/detr), [Deformable DETR](configs/deformable_detr), [Sparse RCNN](configs/sparse_rcnn)。
  - 新增Dark HRNet关键点模型和MPII数据集[关键点模型](configs/keypoint)
  - 新增[人头](configs/mot/headtracking21)、[车辆](configs/mot/vehicle)跟踪垂类模型。

- 2021.05.20: PaddleDetection发布[release/2.1版本](https://github.com/PaddlePaddle/PaddleDetection/tree/release/2.1)
  
>>>>>>> 858398ce
  - 新增[关键点检测](configs/keypoint)，模型包括HigherHRNet，HRNet。
  - 新增[多目标跟踪](configs/mot)能力，模型包括DeepSORT，JDE，FairMOT。
  - 发布PPYOLO系列模型压缩模型，新增[ONNX模型导出教程](deploy/EXPORT_ONNX_MODEL.md)。

## 简介 <img title="" src="https://user-images.githubusercontent.com/48054808/157795569-9fc77c85-732f-4870-9be0-99a7fe2cff27.png" alt="" width="30">

**PaddleDetection**为基于飞桨PaddlePaddle的端到端目标检测套件，内置**190+主流目标检测、实例分割、跟踪、关键点检测**算法，其中包括**服务器端和移动端高精度、轻量级**产业级SOTA模型、冠军方案和学术前沿算法，并提供配置化的网络模块组件、十余种数据增强策略和损失函数等高阶优化支持和多种部署方案，在打通数据处理、模型开发、训练、压缩、部署全流程的基础上，提供丰富的案例及教程，加速算法产业落地应用。

#### 提供目标检测、实例分割、多目标跟踪、关键点检测等多种能力

<div width="1000" align="center">
  <img src="docs/images/ppdet.gif"/>
</div>

#### 应用场景覆盖工业、智慧城市、安防、交通、零售、医疗等十余种行业
<<<<<<< HEAD

<div  align="center">
  <img src="https://user-images.githubusercontent.com/48054808/157826886-2e101a71-25a2-42f5-bf5e-30a97be28f46.gif" width="800"/>
</div>

## 特性 <img src="https://user-images.githubusercontent.com/48054808/157799599-e6a66855-bac6-4e75-b9c0-96e13cb9612f.png" width="30"/>

=======

<div  align="center">
  <img src="https://user-images.githubusercontent.com/48054808/157826886-2e101a71-25a2-42f5-bf5e-30a97be28f46.gif" width="800"/>
</div>

## 特性 <img src="https://user-images.githubusercontent.com/48054808/157799599-e6a66855-bac6-4e75-b9c0-96e13cb9612f.png" width="30"/>

>>>>>>> 858398ce
- **模型丰富**: 包含**目标检测**、**实例分割**、**人脸检测**等**100+个预训练模型**，涵盖多种**全球竞赛冠军**方案。
- **使用简洁**：模块化设计，解耦各个网络组件，开发者轻松搭建、试用各种检测模型及优化策略，快速得到高性能、定制化的算法。
- **端到端打通**: 从数据增强、组网、训练、压缩、部署端到端打通，并完备支持**云端**/**边缘端**多架构、多设备部署。
- **高性能**: 基于飞桨的高性能内核，模型训练速度及显存占用优势明显。支持FP16训练, 支持多机训练。

## 技术交流 <img title="" src="https://user-images.githubusercontent.com/48054808/157800467-2a9946ad-30d1-49a9-b9db-ba33413d9c90.png" alt="" width="30">
<<<<<<< HEAD

- 如果你发现任何PaddleDetection存在的问题或者是建议, 欢迎通过[GitHub Issues](https://github.com/PaddlePaddle/PaddleDetection/issues)给我们提issues。

=======

- 如果你发现任何PaddleDetection存在的问题或者是建议, 欢迎通过[GitHub Issues](https://github.com/PaddlePaddle/PaddleDetection/issues)给我们提issues。

>>>>>>> 858398ce
- 欢迎加入PaddleDetection QQ、微信（添加并回复小助手“检测”）用户群
  
  <div align="center">
  <img src="https://user-images.githubusercontent.com/48054808/157800129-2f9a0b72-6bb8-4b10-8310-93ab1639253f.jpg"  width = "190" />  
  <img src="https://user-images.githubusercontent.com/48054808/157800287-a4fced21-2821-4e55-8fd6-6aae167122c2.png"  width = "200" />  
  </div>

## 套件结构概览 <img src="https://user-images.githubusercontent.com/48054808/157827140-03ffaff7-7d14-48b4-9440-c38986ea378c.png" width="30"/>

<table align="center">
  <tbody>
    <tr align="center" valign="bottom">
      <td>
        <b>Architectures</b>
      </td>
      <td>
        <b>Backbones</b>
      </td>
      <td>
        <b>Components</b>
      </td>
      <td>
        <b>Data Augmentation</b>
      </td>
    </tr>
    <tr valign="top">
      <td>
        <ul>
          <li><b>Object Detection</b></li>
          <ul>
            <li>Faster RCNN</li>
            <li>FPN</li>
            <li>Cascade-RCNN</li>
            <li>Libra RCNN</li>
            <li>Hybrid Task RCNN</li>
            <li>PSS-Det</li>
            <li>RetinaNet</li>
            <li>YOLOv3</li>
            <li>YOLOv4</li>  
            <li>PP-YOLOv1/v2</li>
            <li>PP-YOLO-Tiny</li>
            <li>SSD</li>
            <li>CornerNet-Squeeze</li>
            <li>FCOS</li>  
            <li>TTFNet</li>
            <li>PP-PicoDet</li>
            <li>DETR</li>
            <li>Deformable DETR</li>
            <li>Swin Transformer</li>
            <li>Sparse RCNN</li>
        </ul>
        <li><b>Instance Segmentation</b></li>
        <ul>
            <li>Mask RCNN</li>
            <li>SOLOv2</li>
        </ul>
        <li><b>Face Detection</b></li>
        <ul>
            <li>FaceBoxes</li>
            <li>BlazeFace</li>
            <li>BlazeFace-NAS</li>
        </ul>
        <li><b>Multi-Object-Tracking</b></li>
        <ul>
            <li>JDE</li>
            <li>FairMOT</li>
            <li>DeepSort</li>
        </ul>
        <li><b>KeyPoint-Detection</b></li>
        <ul>
            <li>HRNet</li>
            <li>HigherHRNet</li>
        </ul>
      </ul>
      </td>
      <td>
        <ul>
          <li>ResNet(&vd)</li>
          <li>ResNeXt(&vd)</li>
          <li>SENet</li>
          <li>Res2Net</li>
          <li>HRNet</li>
          <li>Hourglass</li>
          <li>CBNet</li>
          <li>GCNet</li>
          <li>DarkNet</li>
          <li>CSPDarkNet</li>
          <li>VGG</li>
          <li>MobileNetv1/v3</li>  
          <li>GhostNet</li>
          <li>Efficientnet</li>  
          <li>BlazeNet</li>  
        </ul>
      </td>
      <td>
        <ul><li><b>Common</b></li>
          <ul>
            <li>Sync-BN</li>
            <li>Group Norm</li>
            <li>DCNv2</li>
            <li>Non-local</li>
          </ul>  
        </ul>
        <ul><li><b>KeyPoint</b></li>
          <ul>
            <li>DarkPose</li>
          </ul>  
        </ul>
        <ul><li><b>FPN</b></li>
          <ul>
            <li>BiFPN</li>
            <li>BFP</li>  
            <li>HRFPN</li>
            <li>ACFPN</li>
          </ul>  
        </ul>  
        <ul><li><b>Loss</b></li>
          <ul>
            <li>Smooth-L1</li>
            <li>GIoU/DIoU/CIoU</li>  
            <li>IoUAware</li>
          </ul>  
        </ul>  
        <ul><li><b>Post-processing</b></li>
          <ul>
            <li>SoftNMS</li>
            <li>MatrixNMS</li>  
          </ul>  
        </ul>
        <ul><li><b>Speed</b></li>
          <ul>
            <li>FP16 training</li>
            <li>Multi-machine training </li>  
          </ul>  
        </ul>  
      </td>
      <td>
        <ul>
          <li>Resize</li>  
          <li>Lighting</li>  
          <li>Flipping</li>  
          <li>Expand</li>
          <li>Crop</li>
          <li>Color Distort</li>  
          <li>Random Erasing</li>  
          <li>Mixup </li>
          <li>Mosaic</li>
          <li>Cutmix </li>
          <li>Grid Mask</li>
          <li>Auto Augment</li>  
          <li>Random Perspective</li>  
        </ul>  
      </td>  
    </tr>

</td>
    </tr>
  </tbody>
</table>

## 模型性能概览 <img src="https://user-images.githubusercontent.com/48054808/157801371-9a9a8c65-1690-4123-985a-e0559a7f9494.png" width="30"/>

各模型结构和骨干网络的代表模型在COCO数据集上精度mAP和单卡Tesla V100上预测速度(FPS)对比图。

<div align="center">
  <img src="docs/images/fps_map.png" />
</div>

**说明：**

- `CBResNet`为`Cascade-Faster-RCNN-CBResNet200vd-FPN`模型，COCO数据集mAP高达53.3%
- `Cascade-Faster-RCNN`为`Cascade-Faster-RCNN-ResNet50vd-DCN`，PaddleDetection将其优化到COCO数据mAP为47.8%时推理速度为20FPS
- `PP-YOLO`在COCO数据集精度45.9%，Tesla V100预测速度72.9FPS，精度速度均优于[YOLOv4](https://arxiv.org/abs/2004.10934)
- `PP-YOLO v2`是对`PP-YOLO`模型的进一步优化，在COCO数据集精度49.5%，Tesla V100预测速度68.9FPS
- 图中模型均可在[模型库](#模型库)中获取

各移动端模型在COCO数据集上精度mAP和高通骁龙865处理器上预测速度(FPS)对比图。

<div align="center">
  <img src="docs/images/mobile_fps_map.png" width=600/>
</div>

**说明：**

- 测试数据均使用高通骁龙865(4\*A77 + 4\*A55)处理器batch size为1, 开启4线程测试，测试使用NCNN预测库，测试脚本见[MobileDetBenchmark](https://github.com/JiweiMaster/MobileDetBenchmark)
- [PP-PicoDet](configs/picodet)及[PP-YOLO-Tiny](configs/ppyolo)为PaddleDetection自研模型，其余模型PaddleDetection暂未提供

## 文档教程 <img src="https://user-images.githubusercontent.com/48054808/157828296-d5eb0ccb-23ea-40f5-9957-29853d7d13a9.png" width="30"/>

### 入门教程

- [安装说明](docs/tutorials/INSTALL_cn.md)
- [数据准备](docs/tutorials/PrepareDataSet.md)
- [30分钟上手PaddleDetecion](docs/tutorials/GETTING_STARTED_cn.md)
- [FAQ/常见问题汇总](docs/tutorials/FAQ)

### 进阶教程

- 参数配置
  
  - [RCNN参数说明](docs/tutorials/config_annotation/faster_rcnn_r50_fpn_1x_coco_annotation.md)
  - [PP-YOLO参数说明](docs/tutorials/config_annotation/ppyolo_r50vd_dcn_1x_coco_annotation.md)

- 模型压缩(基于[PaddleSlim](https://github.com/PaddlePaddle/PaddleSlim))
  
  - [剪裁/量化/蒸馏教程](configs/slim)

- [推理部署](deploy/README.md)
  
  - [模型导出教程](deploy/EXPORT_MODEL.md)
  - [Paddle Inference部署](deploy/README.md)
    - [Python端推理部署](deploy/python)
    - [C++端推理部署](deploy/cpp)
  - [Paddle-Lite部署](deploy/lite)
  - [Paddle Serving部署](deploy/serving)
  - [ONNX模型导出](deploy/EXPORT_ONNX_MODEL.md)
  - [推理benchmark](deploy/BENCHMARK_INFER.md)

- 进阶开发
  
  - [数据处理模块](docs/advanced_tutorials/READER.md)
  - [新增检测模型](docs/advanced_tutorials/MODEL_TECHNICAL.md)

## 模型库 <img src="https://user-images.githubusercontent.com/48054808/157829890-a535b8a6-631c-4c87-b861-64d4b32b2d6a.png" width="30"/>

<<<<<<< HEAD
| [通用检测](docs/MODEL_ZOO_cn.md)  | [PP-YOLO模型](configs/ppyolo/README_cn.md)、[PP-PicoDet模型](configs/picodet/README.md)、[增强版Anchor Free模型TTFNet](configs/ttfnet/README.md)、[移动端模型](static/configs/mobile/README.md)、[676类目标检测](static/docs/featured_model/LARGE_SCALE_DET_MODEL.md)、[两阶段实用模型PSS-Det](configs/rcnn_enhance/README.md)、[半监督知识蒸馏预训练检测模型](docs/feature_models/SSLD_PRETRAINED_MODEL.md) |
| ：----|：-----|
| **[关键点检测](configs/keypoint)**        | [PP-TinyPose](configs/keypoint/tiny_pose)、HigherHRNet、HRNet、LiteHRNet                                                                                                                                                                                                                                                                                          |
| **[多目标跟踪]((configs/mot/README.md))** | [PP-Tracking](deploy/pptracking/README_cn.md)、[DeepSORT](configs/mot/deepsort/README_cn.md)、[JDE](configs/mot/jde/README_cn.md)、[FairMOT](configs/mot/fairmot/README_cn.md)                                                                                                                                                                                    |
| **实例分割**                             | [SOLOv2](configs/solov2/README.md)                                                                                                                                                                                                                                                                                                                             |
| **旋转框检测**                            | [S2ANet](configs/dota/README.md)                                                                                                                                                                                                                                                                                                                               |
| **垂类预训练模型**                          | [行人检测](configs/pedestrian/README.md)、[车辆检测](configs/vehicle/README.md)、[人脸检测](configs/face_detection/README.md)                                                                                                                                                                                                                                                |
| **比赛冠军方案**                           | [Objects365 2019 Challenge夺冠模型](static/docs/featured_model/champion_model/CACascadeRCNN.md)、[Open Images 2019-Object Detction比赛最佳单模型](static/docs/featured_model/champion_model/OIDV5_BASELINE_MODEL.md)                                                                                                                                                       |
=======
- 通用目标检测:
  - [模型库](docs/MODEL_ZOO_cn.md)
  - [PP-YOLOE模型](configs/ppyoloe/README_cn.md)
  - [PP-YOLO模型](configs/ppyolo/README_cn.md)
  - [PP-PicoDet模型](configs/picodet/README.md)
  - [增强版Anchor Free模型TTFNet](configs/ttfnet/README.md)
  - [移动端模型](static/configs/mobile/README.md)
  - [676类目标检测](static/docs/featured_model/LARGE_SCALE_DET_MODEL.md)
  - [两阶段实用模型PSS-Det](configs/rcnn_enhance/README.md)
  - [半监督知识蒸馏预训练检测模型](docs/feature_models/SSLD_PRETRAINED_MODEL.md)
- 通用实例分割
  - [SOLOv2](configs/solov2/README.md)
- 旋转框检测
  - [S2ANet](configs/dota/README.md)
- [关键点检测](configs/keypoint)
  - [PP-TinyPose](configs/keypoint/tiny_pose)
  - HigherHRNet
  - HRNet
  - LiteHRNet
- [多目标跟踪](configs/mot/README.md)
  - [PP-Tracking](deploy/pptracking/README.md)
  - [DeepSORT](configs/mot/deepsort/README_cn.md)
  - [JDE](configs/mot/jde/README_cn.md)
  - [FairMOT](configs/mot/fairmot/README_cn.md)
- 垂类领域
  - [行人检测](configs/pedestrian/README.md)
  - [车辆检测](configs/vehicle/README.md)
  - [人脸检测](configs/face_detection/README.md)
  - [实时行人分析](deploy/pphuman/README.md)
- 比赛冠军方案
  - [Objects365 2019 Challenge夺冠模型](static/docs/featured_model/champion_model/CACascadeRCNN.md)
  - [Open Images 2019-Object Detction比赛最佳单模型](static/docs/featured_model/champion_model/OIDV5_BASELINE_MODEL.md)
>>>>>>> 858398ce

## 应用案例 <img title="" src="https://user-images.githubusercontent.com/48054808/157836473-1cf451fa-f01f-4148-ba68-b6d06d5da2f9.png" alt="" width="30">

- [人像圣诞特效自动生成工具](static/application/christmas)
- [安卓健身APP](https://github.com/zhiboniu/pose_demo_android)

## 第三方教程推荐 <img src="https://user-images.githubusercontent.com/48054808/157828296-d5eb0ccb-23ea-40f5-9957-29853d7d13a9.png" width="30"/>

- [PaddleDetection在Windows下的部署(一)](https://zhuanlan.zhihu.com/p/268657833)
- [PaddleDetection在Windows下的部署(二)](https://zhuanlan.zhihu.com/p/280206376)
- [Jetson Nano上部署PaddleDetection经验分享](https://zhuanlan.zhihu.com/p/319371293)
- [安全帽检测YOLOv3模型在树莓派上的部署](https://github.com/PaddleCV-FAQ/PaddleDetection-FAQ/blob/main/Lite%E9%83%A8%E7%BD%B2/yolov3_for_raspi.md)
- [使用SSD-MobileNetv1完成一个项目--准备数据集到完成树莓派部署](https://github.com/PaddleCV-FAQ/PaddleDetection-FAQ/blob/main/Lite%E9%83%A8%E7%BD%B2/ssd_mobilenet_v1_for_raspi.md)

## 版本更新 <img src="https://user-images.githubusercontent.com/48054808/157835981-ef6057b4-6347-4768-8fcc-cd07fcc3d8b0.png" width="30"/>

版本更新内容请参考[版本更新文档](docs/CHANGELOG.md)

## 许可证书 <img title="" src="https://user-images.githubusercontent.com/48054808/157835345-f5d24128-abaf-4813-b793-d2e5bdc70e5a.png" alt="" width="30">

本项目的发布受[Apache 2.0 license](LICENSE)许可认证。

## 贡献代码 <img src="https://user-images.githubusercontent.com/48054808/157835796-08d4ffbc-87d9-4622-89d8-cf11a44260fc.png" width="30"/>

我们非常欢迎你可以为PaddleDetection提供代码，也十分感谢你的反馈。

- 感谢[Mandroide](https://github.com/Mandroide)清理代码并且统一部分函数接口。
- 感谢[FL77N](https://github.com/FL77N/)贡献`Sparse-RCNN`模型。
- 感谢[Chen-Song](https://github.com/Chen-Song)贡献`Swin Faster-RCNN`模型。
- 感谢[yangyudong](https://github.com/yangyudong2020), [hchhtc123](https://github.com/hchhtc123) 开发PP-Tracking GUI界面
- 感谢[Shigure19](https://github.com/Shigure19) 开发PP-TinyPose健身APP

## 引用 <img src="https://user-images.githubusercontent.com/48054808/157835276-9aab9d1c-1c46-446b-bdd4-5ab75c5cfa48.png" width="30"/>

```
@misc{ppdet2019,
title={PaddleDetection, Object detection and instance segmentation toolkit based on PaddlePaddle.},
author={PaddlePaddle Authors},
howpublished = {\url{https://github.com/PaddlePaddle/PaddleDetection}},
year={2019}
}
```<|MERGE_RESOLUTION|>--- conflicted
+++ resolved
@@ -7,14 +7,9 @@
 
 **飞桨目标检测开发套件，端到端地完成从训练到部署的全流程目标检测应用。**
 
-<<<<<<< HEAD
-[![Build Status](https://travis-ci.org/PaddlePaddle/PaddleSeg.svg?branch=release/2.1)](https://travis-ci.org/PaddlePaddle/PaddleSeg)
-[![License](https://img.shields.io/badge/license-Apache%202-blue.svg)](LICENSE)
-[![Version](https://img.shields.io/github/release/PaddlePaddle/PaddleDetection.svg)](https://github.com/PaddlePaddle/PaddleSeg/releases)
-=======
+
 [![License](https://img.shields.io/badge/license-Apache%202-blue.svg)](LICENSE)
 [![Version](https://img.shields.io/github/release/PaddlePaddle/PaddleDetection.svg)](https://github.com/PaddlePaddle/PaddleDetection/releases)
->>>>>>> 858398ce
 ![python version](https://img.shields.io/badge/python-3.6+-orange.svg)
 ![support os](https://img.shields.io/badge/os-linux%2C%20win%2C%20mac-yellow.svg)
 
@@ -22,14 +17,6 @@
 
 ## 产品动态 <img src="https://user-images.githubusercontent.com/48054808/157793354-6e7f381a-0aa6-4bb7-845c-9acf2ecc05c3.png" width="30"/>
 
-<<<<<<< HEAD
-- 2022.3.24：PaddleDetection发布[release/2.4版本](https://github.com/PaddlePaddle/PaddleDetection/tree/release/2.4)
-	- 发布高精度云边一体SOTA目标检测模型[PP-YOLOE](config/ppyoloe)，全系列多尺度模型，满足不同硬件算力需求，可适配服务器、边缘端GPU及其他服务器端AI加速卡。
-    - 发布边缘端和CPU端超轻量SOTA目标检测模型[PP-PicoDet增强版](configs/picodet),提供模型稀疏化和量化功能，便于模型加速，各类硬件无需单独开发后处理模块，降低部署门槛。
-    - 发布实时行人分析工具[PP-Human](deploy/pphuman),支持行人跟踪、人流量统计、人体属性识别与摔倒检测四大能力，基于真实场景数据特殊优化，精准识别各类摔倒姿势，适应不同环境背景、光线及摄像角度。
-    - 
-- 2021.11.03: PaddleDetection发布[release/2.3版本](https://github.com/PaddlePaddle/PaddleDetection/tree/release/2.3)
-=======
 - 🔥 **2022.3.24：PaddleDetection发布[release/2.4版本](https://github.com/PaddlePaddle/PaddleDetection/tree/release/2.4)**
   
   - 发布高精度云边一体SOTA目标检测模型[PP-YOLOE](config/ppyoloe)，全系列多尺度模型，满足不同硬件算力需求，可适配服务器、边缘端GPU及其他服务器端AI加速卡。
@@ -38,7 +25,6 @@
 
 - 2021.11.03: PaddleDetection发布[release/2.3版本](https://github.com/PaddlePaddle/PaddleDetection/tree/release/2.3)
   
->>>>>>> 858398ce
   - 发布轻量级检测特色模型⚡[PP-PicoDet](configs/picodet)，0.99m的参数量可实现精度30+mAP、速度150FPS。
   
   - 发布轻量级关键点特色模型⚡[PP-TinyPose](configs/keypoint/tiny_pose)，单人场景FP16推理可达122FPS、51.8AP，具有精度高速度快、检测人数无限制、微小目标效果好的优势。
@@ -50,23 +36,14 @@
   - 发布[Sniper](configs/sniper)小目标检测优化模型，发布针对EdgeBoard优化[PP-YOLO-EB](configs/ppyolo)模型。
   
   - 新增轻量化关键点模型[Lite HRNet](configs/keypoint)关键点模型并支持Paddle Lite部署。
-<<<<<<< HEAD
+
 - 2021.08.10: PaddleDetection发布[release/2.2版本](https://github.com/PaddlePaddle/PaddleDetection/tree/release/2.2)
+  
   - 发布Transformer检测系列模型，包括[DETR](configs/detr), [Deformable DETR](configs/deformable_detr), [Sparse RCNN](configs/sparse_rcnn)。
   - 新增Dark HRNet关键点模型和MPII数据集[关键点模型](configs/keypoint)
   - 新增[人头](configs/mot/headtracking21)、[车辆](configs/mot/vehicle)跟踪垂类模型。
+
 - 2021.05.20: PaddleDetection发布[release/2.1版本](https://github.com/PaddlePaddle/PaddleDetection/tree/release/2.1)
-=======
-
-- 2021.08.10: PaddleDetection发布[release/2.2版本](https://github.com/PaddlePaddle/PaddleDetection/tree/release/2.2)
-  
-  - 发布Transformer检测系列模型，包括[DETR](configs/detr), [Deformable DETR](configs/deformable_detr), [Sparse RCNN](configs/sparse_rcnn)。
-  - 新增Dark HRNet关键点模型和MPII数据集[关键点模型](configs/keypoint)
-  - 新增[人头](configs/mot/headtracking21)、[车辆](configs/mot/vehicle)跟踪垂类模型。
-
-- 2021.05.20: PaddleDetection发布[release/2.1版本](https://github.com/PaddlePaddle/PaddleDetection/tree/release/2.1)
-  
->>>>>>> 858398ce
   - 新增[关键点检测](configs/keypoint)，模型包括HigherHRNet，HRNet。
   - 新增[多目标跟踪](configs/mot)能力，模型包括DeepSORT，JDE，FairMOT。
   - 发布PPYOLO系列模型压缩模型，新增[ONNX模型导出教程](deploy/EXPORT_ONNX_MODEL.md)。
@@ -82,38 +59,19 @@
 </div>
 
 #### 应用场景覆盖工业、智慧城市、安防、交通、零售、医疗等十余种行业
-<<<<<<< HEAD
-
-<div  align="center">
-  <img src="https://user-images.githubusercontent.com/48054808/157826886-2e101a71-25a2-42f5-bf5e-30a97be28f46.gif" width="800"/>
-</div>
 
 ## 特性 <img src="https://user-images.githubusercontent.com/48054808/157799599-e6a66855-bac6-4e75-b9c0-96e13cb9612f.png" width="30"/>
 
-=======
-
-<div  align="center">
-  <img src="https://user-images.githubusercontent.com/48054808/157826886-2e101a71-25a2-42f5-bf5e-30a97be28f46.gif" width="800"/>
-</div>
-
-## 特性 <img src="https://user-images.githubusercontent.com/48054808/157799599-e6a66855-bac6-4e75-b9c0-96e13cb9612f.png" width="30"/>
-
->>>>>>> 858398ce
+
 - **模型丰富**: 包含**目标检测**、**实例分割**、**人脸检测**等**100+个预训练模型**，涵盖多种**全球竞赛冠军**方案。
 - **使用简洁**：模块化设计，解耦各个网络组件，开发者轻松搭建、试用各种检测模型及优化策略，快速得到高性能、定制化的算法。
 - **端到端打通**: 从数据增强、组网、训练、压缩、部署端到端打通，并完备支持**云端**/**边缘端**多架构、多设备部署。
 - **高性能**: 基于飞桨的高性能内核，模型训练速度及显存占用优势明显。支持FP16训练, 支持多机训练。
 
 ## 技术交流 <img title="" src="https://user-images.githubusercontent.com/48054808/157800467-2a9946ad-30d1-49a9-b9db-ba33413d9c90.png" alt="" width="30">
-<<<<<<< HEAD
 
 - 如果你发现任何PaddleDetection存在的问题或者是建议, 欢迎通过[GitHub Issues](https://github.com/PaddlePaddle/PaddleDetection/issues)给我们提issues。
 
-=======
-
-- 如果你发现任何PaddleDetection存在的问题或者是建议, 欢迎通过[GitHub Issues](https://github.com/PaddlePaddle/PaddleDetection/issues)给我们提issues。
-
->>>>>>> 858398ce
 - 欢迎加入PaddleDetection QQ、微信（添加并回复小助手“检测”）用户群
   
   <div align="center">
@@ -339,16 +297,6 @@
 
 ## 模型库 <img src="https://user-images.githubusercontent.com/48054808/157829890-a535b8a6-631c-4c87-b861-64d4b32b2d6a.png" width="30"/>
 
-<<<<<<< HEAD
-| [通用检测](docs/MODEL_ZOO_cn.md)  | [PP-YOLO模型](configs/ppyolo/README_cn.md)、[PP-PicoDet模型](configs/picodet/README.md)、[增强版Anchor Free模型TTFNet](configs/ttfnet/README.md)、[移动端模型](static/configs/mobile/README.md)、[676类目标检测](static/docs/featured_model/LARGE_SCALE_DET_MODEL.md)、[两阶段实用模型PSS-Det](configs/rcnn_enhance/README.md)、[半监督知识蒸馏预训练检测模型](docs/feature_models/SSLD_PRETRAINED_MODEL.md) |
-| ：----|：-----|
-| **[关键点检测](configs/keypoint)**        | [PP-TinyPose](configs/keypoint/tiny_pose)、HigherHRNet、HRNet、LiteHRNet                                                                                                                                                                                                                                                                                          |
-| **[多目标跟踪]((configs/mot/README.md))** | [PP-Tracking](deploy/pptracking/README_cn.md)、[DeepSORT](configs/mot/deepsort/README_cn.md)、[JDE](configs/mot/jde/README_cn.md)、[FairMOT](configs/mot/fairmot/README_cn.md)                                                                                                                                                                                    |
-| **实例分割**                             | [SOLOv2](configs/solov2/README.md)                                                                                                                                                                                                                                                                                                                             |
-| **旋转框检测**                            | [S2ANet](configs/dota/README.md)                                                                                                                                                                                                                                                                                                                               |
-| **垂类预训练模型**                          | [行人检测](configs/pedestrian/README.md)、[车辆检测](configs/vehicle/README.md)、[人脸检测](configs/face_detection/README.md)                                                                                                                                                                                                                                                |
-| **比赛冠军方案**                           | [Objects365 2019 Challenge夺冠模型](static/docs/featured_model/champion_model/CACascadeRCNN.md)、[Open Images 2019-Object Detction比赛最佳单模型](static/docs/featured_model/champion_model/OIDV5_BASELINE_MODEL.md)                                                                                                                                                       |
-=======
 - 通用目标检测:
   - [模型库](docs/MODEL_ZOO_cn.md)
   - [PP-YOLOE模型](configs/ppyoloe/README_cn.md)
@@ -381,7 +329,6 @@
 - 比赛冠军方案
   - [Objects365 2019 Challenge夺冠模型](static/docs/featured_model/champion_model/CACascadeRCNN.md)
   - [Open Images 2019-Object Detction比赛最佳单模型](static/docs/featured_model/champion_model/OIDV5_BASELINE_MODEL.md)
->>>>>>> 858398ce
 
 ## 应用案例 <img title="" src="https://user-images.githubusercontent.com/48054808/157836473-1cf451fa-f01f-4148-ba68-b6d06d5da2f9.png" alt="" width="30">
 
